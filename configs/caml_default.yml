preprocessing:
  name: mimic_iii_preprocessing_pipeline
  params:
    paths:
      mimic_dir: datasets/mimic_iii/1.4
      save_dir: datasets/mimic_iii
      diagnosis_code_csv_name: DIAGNOSES_ICD.csv.gz
      procedure_code_csv_name: PROCEDURES_ICD.csv.gz
      noteevents_csv_name: NOTEEVENTS.csv.gz
      train_json_name: train.json       # will be saved
      val_json_name: val.json           # will be saved
      test_json_name: test.json         # will be saved
      labels_json_name: labels.json     # will be computed and saved
    dataset_metadata:
      column_names:
        subject_id: SUBJECT_ID
        hadm_id: HADM_ID
        chartdate: CHARTDATE
        charttime: CHARTTIME
        storetime: STORETIME
        category: CATEGORY
        description: DESCRIPTION
        cgid: CGID
        iserror: ISERROR
        text: TEXT
        icd9_code: ICD9_CODE
        labels: LABELS
    dataset_splitting_method:
      name: caml_official_split
      params:
        train_hadm_ids_path: datasets/mimic_iii/train_split.json
        val_hadm_ids_path: datasets/mimic_iii/val_split.json
        test_hadm_ids_path: datasets/mimic_iii/test_split.json
    clinical_note_preprocessing:
      to_lower:
        perform: true
      remove_punctuation:
        perform: true
      remove_numeric:
        perform: true
      remove_stopwords:
        perform: true
        params:
          stopwords_file_path: null
          remove_common_medical_terms: true
      stem_or_lemmatize:
        perform: true
        params:
          stemmer_name: nltk.WordNetLemmatizer
      truncate:
        perform: true
        params:
          max_length: 2000
    code_preprocessing:
      top_k: 50                       # enter 0 for all codes
      code_type: both
      add_period_in_correct_pos:
        perform: true
    tokenizer:
      name: spacetokenizer
      params: null
    embedding:
      name: word2vec
      params:
        embedding_dir: datasets/mimic_iii/word2vec/
        unk_token: <unk>
        pad_token: <pad>
        word2vec_params:
          vector_size: 100
          min_count: 3
          epochs: 5

dataset:
  name: base_dataset
  data_common: &data_common
    column_names:
      hadm_id: "HADM_ID"
      clinical_note: "TEXT"
      label: "LABEL"
<<<<<<< HEAD
    label_file: datasets/mimic_iii/1.4/labels.json
    vocab_file: datasets/mimic_iii/1.4/vocab.json
=======
    label_file: datasets/mimic_iii/labels.json
>>>>>>> 6c910e7a
  params:
    train:
      <<: *data_common
      data_file: datasets/mimic_iii/train.csv
    val:
      <<: *data_common
      data_file: datasets/mimic_iii/val.csv
    test:
      <<: *data_common
      data_file: datasets/mimic_iii/test.csv

model:
  name: CAML
  params:
    dataset_dir: datasets/mimic3_50
    version: mimic3
    embed_file: datasets/mimic3_50/processed_full.embed
    num_classes: 50
    kernel_size: 10
    num_filter_maps: 50
    dropout: 0.2
    lmbda: 0.0  # Positive for DR-CAML

trainer:
  name: base_trainer
  params:
    data_loader:
      batch_size: 16
      num_workers: 4
      shuffle: false
      drop_last: true

    loss:
      name: BinaryCrossEntropyLoss
      params: null

    optimizer:
      name: adam
      params:
        lr: 0.0001
        weight_decay: 0.0

    max_epochs: 200

    lr_scheduler: null

    stopping_criterion:
      metric:
        name: prec_at_5
      desired: max
      patience: 10

    output_dir: &output_dir "results/CAML_mimic3_50"

    checkpoint_saver:
      name: base_saver
      params:
        checkpoint_dir: *output_dir
        interval: 1
        max_to_keep: 5
        ckpt_fname_format: "ckpt-{}.pth"
        best_fname_format: "best-{}.pth"
        metric:
          name: prec_at_5
          class: prec_at_k
          params:
            k: 5
        desired: max

    eval_metrics: &eval_metrics
      - name: prec_at_5
        class: prec_at_k
        params:
          k: 5
      - name: macro_f1
      - name: micro_f1
      - name: macro_auc
      - name: micro_auc

    logging:
      logger:
        name: tensorboard
        params:
          log_dir: *output_dir
      train:
        interval: 100
        interval_unit: step
        metric:
          - name: loss

      val:
        interval: 1
        interval_unit: epoch
        metric:
          - name: loss
          - name: prec_at_5
          - name: macro_f1
          - name: micro_f1
          - name: macro_auc
          - name: micro_auc


    seed: 1337
    use_gpu: true<|MERGE_RESOLUTION|>--- conflicted
+++ resolved
@@ -77,12 +77,8 @@
       hadm_id: "HADM_ID"
       clinical_note: "TEXT"
       label: "LABEL"
-<<<<<<< HEAD
-    label_file: datasets/mimic_iii/1.4/labels.json
-    vocab_file: datasets/mimic_iii/1.4/vocab.json
-=======
+    vocab_file: datasets/mimic_iii/vocab.json
     label_file: datasets/mimic_iii/labels.json
->>>>>>> 6c910e7a
   params:
     train:
       <<: *data_common
