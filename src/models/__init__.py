from src.models.caml import ConvAttnPool as CAML
from src.models.caml import VanillaConv as CNN
<<<<<<< HEAD
from src.models.multirescnn import MultiResCNN
from src.models.dcan import DCAN
=======
from src.models.dcan import DCAN
from src.models.fusion import Fusion
>>>>>>> 48d164ff
<|MERGE_RESOLUTION|>--- conflicted
+++ resolved
@@ -1,9 +1,5 @@
 from src.models.caml import ConvAttnPool as CAML
 from src.models.caml import VanillaConv as CNN
-<<<<<<< HEAD
 from src.models.multirescnn import MultiResCNN
 from src.models.dcan import DCAN
-=======
-from src.models.dcan import DCAN
-from src.models.fusion import Fusion
->>>>>>> 48d164ff
+from src.models.fusion import Fusion