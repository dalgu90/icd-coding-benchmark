--- conflicted
+++ resolved
@@ -1,8 +1,4 @@
 from src.models.caml import ConvAttnPool as CAML
 from src.models.caml import VanillaConv as CNN
-<<<<<<< HEAD
-from src.models.multirescnn import MultiResCNN as MultiResCNN
-=======
 from src.models.multirescnn import MultiResCNN as MultiResCNN
 from src.models.dcan import DCAN
->>>>>>> c03eaa81
