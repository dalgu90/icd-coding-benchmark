--- conflicted
+++ resolved
@@ -90,16 +90,7 @@
             train_logger = logger
 
         train_log_values = self.train_config.log.values.as_dict()
-
-<<<<<<< HEAD
         best_score = -math.inf if self.train_config.save_on.desired == "max" else math.inf
-=======
-        best_score = (
-            -math.inf
-            if self.train_config.save_on.desired == "max"
-            else math.inf
-        )
->>>>>>> 2e83e579
         save_on_score = self.train_config.save_on.score
         best_step = -1
         best_model = None
@@ -114,15 +105,7 @@
 
         global_step = 0
         for epoch in range(1, max_epochs + 1):
-<<<<<<< HEAD
             print("Epoch: {}/{}, Global Step: {}".format(epoch, max_epochs, global_step))
-=======
-            print(
-                "Epoch: {}/{}, Global Step: {}".format(
-                    epoch, max_epochs, global_step
-                )
-            )
->>>>>>> 2e83e579
             train_loss = 0
             val_loss = 0
 
@@ -146,13 +129,7 @@
                 optimizer.zero_grad()
                 inputs, labels = batch
 
-<<<<<<< HEAD
                 if self.train_config.label_type == "float":  # Specific to Float Type
-=======
-                if (
-                    self.train_config.label_type == "float"
-                ):  # Specific to Float Type
->>>>>>> 2e83e579
                     labels = labels.float()
 
                 for key in inputs:
@@ -167,13 +144,7 @@
                 if self.train_config.label_type == "float":
                     all_outputs = torch.cat((all_outputs, outputs), 0)
                 else:
-<<<<<<< HEAD
                     all_outputs = torch.cat((all_outputs, torch.argmax(outputs, axis=1)), 0)
-=======
-                    all_outputs = torch.cat(
-                        (all_outputs, torch.argmax(outputs, axis=1)), 0
-                    )
->>>>>>> 2e83e579
 
                 train_loss += loss.item()
                 optimizer.step()
@@ -259,14 +230,7 @@
                         )
                         for metric in self.metrics
                     ]
-<<<<<<< HEAD
                     metric_name_list = [metric["type"] for metric in self._config.main_config.metrics]
-=======
-                    metric_name_list = [
-                        metric["type"]
-                        for metric in self._config.main_config.metrics
-                    ]
->>>>>>> 2e83e579
 
                     train_scores = self.log(
                         train_loss / (step + 1),
@@ -317,13 +281,7 @@
                 )
                 for metric in self.metrics
             ]
-<<<<<<< HEAD
             metric_name_list = [metric["type"] for metric in self._config.main_config.metrics]
-=======
-            metric_name_list = [
-                metric["type"] for metric in self._config.main_config.metrics
-            ]
->>>>>>> 2e83e579
 
             train_scores = self.log(
                 train_loss / len(train_loader),
@@ -406,7 +364,6 @@
                     train_logger.save_hyperparams(
                         best_hparam_list,
                         best_hparam_name_list,
-<<<<<<< HEAD
                         [
                             int(self.log_label),
                         ]
@@ -415,23 +372,13 @@
                         [
                             "hparams/log_label",
                         ]
-=======
-                        [int(self.log_label),]
-                        + best_metrics_list
-                        + final_metrics_list,
-                        ["hparams/log_label",]
->>>>>>> 2e83e579
                         + best_metrics_name_list
                         + final_metrics_name_list,
                     )
                     #
 
-<<<<<<< HEAD
     # Need to check if we want same loggers of different loggers for train and
     # eval
-=======
-    # Need to check if we want same loggers of different loggers for train and eval
->>>>>>> 2e83e579
     # Evaluate
 
     def get_scores(self, loss, divisor, loss_name, all_outputs, all_labels):
@@ -446,7 +393,6 @@
             )
             for metric in self.metrics
         ]
-<<<<<<< HEAD
         metric_name_list = [metric["type"] for metric in self._config.main_config.metrics]
 
         return dict(
@@ -460,14 +406,6 @@
                 ]
                 + metric_list,
             )
-=======
-        metric_name_list = [
-            metric["type"] for metric in self._config.main_config.metrics
-        ]
-
-        return dict(
-            zip([loss_name,] + metric_name_list, [avg_loss,] + metric_list,)
->>>>>>> 2e83e579
         )
 
     def check_best(self, val_scores, save_on_score, best_score, global_step):
@@ -534,7 +472,6 @@
     ):
 
         return_dic = dict(
-<<<<<<< HEAD
             zip(
                 [
                     loss_name,
@@ -545,9 +482,6 @@
                 ]
                 + metric_list,
             )
-=======
-            zip([loss_name,] + metric_name_list, [loss,] + metric_list,)
->>>>>>> 2e83e579
         )
 
         loss_name = f"{append_text}_{self.log_label}_{loss_name}"
@@ -657,7 +591,6 @@
                 )
                 for metric in self.metrics
             ]
-<<<<<<< HEAD
             metric_name_list = [metric["type"] for metric in self._config.main_config.metrics]
             return_dic = dict(
                 zip(
@@ -669,15 +602,6 @@
                         val_loss,
                     ]
                     + metric_list,
-=======
-            metric_name_list = [
-                metric["type"] for metric in self._config.main_config.metrics
-            ]
-            return_dic = dict(
-                zip(
-                    [val_loss_name,] + metric_name_list,
-                    [val_loss,] + metric_list,
->>>>>>> 2e83e579
                 )
             )
             if log:
