--- conflicted
+++ resolved
@@ -90,16 +90,11 @@
             train_logger = logger
 
         train_log_values = self.train_config.log.values.as_dict()
-<<<<<<< HEAD
-
         best_score = (
             -math.inf
             if self.train_config.save_on.desired == "max"
             else math.inf
         )
-=======
-        best_score = -math.inf if self.train_config.save_on.desired == "max" else math.inf
->>>>>>> 3c33e0a4
         save_on_score = self.train_config.save_on.score
         best_step = -1
         best_model = None
@@ -114,15 +109,11 @@
 
         global_step = 0
         for epoch in range(1, max_epochs + 1):
-<<<<<<< HEAD
             print(
                 "Epoch: {}/{}, Global Step: {}".format(
                     epoch, max_epochs, global_step
                 )
             )
-=======
-            print("Epoch: {}/{}, Global Step: {}".format(epoch, max_epochs, global_step))
->>>>>>> 3c33e0a4
             train_loss = 0
             val_loss = 0
 
@@ -146,13 +137,9 @@
                 optimizer.zero_grad()
                 inputs, labels = batch
 
-<<<<<<< HEAD
                 if (
                     self.train_config.label_type == "float"
                 ):  # Specific to Float Type
-=======
-                if self.train_config.label_type == "float":  # Specific to Float Type
->>>>>>> 3c33e0a4
                     labels = labels.float()
 
                 for key in inputs:
@@ -167,13 +154,9 @@
                 if self.train_config.label_type == "float":
                     all_outputs = torch.cat((all_outputs, outputs), 0)
                 else:
-<<<<<<< HEAD
                     all_outputs = torch.cat(
                         (all_outputs, torch.argmax(outputs, axis=1)), 0
                     )
-=======
-                    all_outputs = torch.cat((all_outputs, torch.argmax(outputs, axis=1)), 0)
->>>>>>> 3c33e0a4
 
                 train_loss += loss.item()
                 optimizer.step()
@@ -259,14 +242,10 @@
                         )
                         for metric in self.metrics
                     ]
-<<<<<<< HEAD
                     metric_name_list = [
                         metric["type"]
                         for metric in self._config.main_config.metrics
                     ]
-=======
-                    metric_name_list = [metric["type"] for metric in self._config.main_config.metrics]
->>>>>>> 3c33e0a4
 
                     train_scores = self.log(
                         train_loss / (step + 1),
@@ -317,13 +296,9 @@
                 )
                 for metric in self.metrics
             ]
-<<<<<<< HEAD
             metric_name_list = [
                 metric["type"] for metric in self._config.main_config.metrics
             ]
-=======
-            metric_name_list = [metric["type"] for metric in self._config.main_config.metrics]
->>>>>>> 3c33e0a4
 
             train_scores = self.log(
                 train_loss / len(train_loader),
@@ -435,13 +410,9 @@
             )
             for metric in self.metrics
         ]
-<<<<<<< HEAD
         metric_name_list = [
             metric["type"] for metric in self._config.main_config.metrics
         ]
-=======
-        metric_name_list = [metric["type"] for metric in self._config.main_config.metrics]
->>>>>>> 3c33e0a4
 
         return dict(
             zip(
@@ -639,13 +610,9 @@
                 )
                 for metric in self.metrics
             ]
-<<<<<<< HEAD
             metric_name_list = [
                 metric["type"] for metric in self._config.main_config.metrics
             ]
-=======
-            metric_name_list = [metric["type"] for metric in self._config.main_config.metrics]
->>>>>>> 3c33e0a4
             return_dic = dict(
                 zip(
                     [
