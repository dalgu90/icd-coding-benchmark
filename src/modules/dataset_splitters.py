--- conflicted
+++ resolved
@@ -1,9 +1,5 @@
-<<<<<<< HEAD
 import os
-=======
 import logging
-import sys
->>>>>>> 1c0d8b32
 
 from src.utils.file_loaders import load_json
 from src.utils.mapper import ConfigMapper
@@ -15,22 +11,16 @@
 @ConfigMapper.map("dataset_splitters", "caml_official_split")
 class CamlOfficialSplit:
     def __init__(self, config):
-<<<<<<< HEAD
+        logger.debug(
+            "Using CAML official split to split data into train-test-val with "
+            "the following config: {}".format(config.as_dict())
+        )
         self.train_split = load_json(os.path.join(config.hadm_dir,
                                                   config.train_hadm_ids_name))
         self.val_split = load_json(os.path.join(config.hadm_dir,
                                                 config.val_hadm_ids_name))
         self.test_split = load_json(os.path.join(config.hadm_dir,
                                                  config.test_hadm_ids_name))
-=======
-        logger.debug(
-            "Using CAML official split to split data into train-test-val with "
-            "the following config: {}".format(config.as_dict())
-        )
-        self.train_split = load_json(config.train_hadm_ids_path)
-        self.val_split = load_json(config.val_hadm_ids_path)
-        self.test_split = load_json(config.test_hadm_ids_path)
->>>>>>> 1c0d8b32
 
     def __call__(self, df, hadm_id_col_name):
         train_df = df[df[hadm_id_col_name].isin(self.train_split)]
