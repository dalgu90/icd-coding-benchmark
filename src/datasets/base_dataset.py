--- conflicted
+++ resolved
@@ -3,13 +3,8 @@
 import torch
 from torch.utils.data import Dataset
 
-<<<<<<< HEAD
-from src.utils.file_loaders import load_json
+from src.utils.file_loaders import load_csv_as_df, load_json
 from src.utils.mapper import ConfigMapper
-=======
-from src.utils.file_loaders import load_csv_as_df, load_json
-from src.utils.mapper import configmapper
->>>>>>> 6c910e7a
 
 
 @ConfigMapper.map("datasets", "base_dataset")
@@ -31,10 +26,7 @@
         # To-do: This class currently deals with only CSV files. We can extend
         # this to deal with other file types (.json, .xlsx, etc.).
 
-<<<<<<< HEAD
         print(f'Load dataset from {data_path}')
-        self.df = pd.read_csv(data_path)
-=======
         self.df = load_csv_as_df(
             data_path,
             dtype={
@@ -43,7 +35,6 @@
                 self._config.column_names.label: "string",
             },
         )
->>>>>>> 6c910e7a
 
     def __len__(self):
         return self.df.shape[0]
