"""Miscellaneous utility functions."""

import copy
import itertools
import random

import numpy as np
import torch


def seed(value=42):
    """Set random seed for everything.

    Args:
        value (int): Seed
    """
    np.random.seed(value)
    torch.manual_seed(value)
    torch.backends.cudnn.deterministic = True
    torch.backends.cudnn.benchmark = False
    random.seed(value)


def map_dict_to_obj(dic):
    result_dic = {}
    if dic is not None:
        for k, v in dic.items():
            if isinstance(v, dict):
                result_dic[k] = map_dict_to_obj(v)
            else:
                try:
                    obj = configmapper.get_object("params", v)
                    result_dic[k] = obj
                except:
                    result_dic[k] = v
    return result_dic


def get_item_in_config(config, path):
    # config is a dictionary
    curr = config
    if isinstance(config, dict):
        for step in path:
            curr = curr[step]
            if curr is None:
                break
    else:
        for step in path:
            curr = curr.__getattr__(step)
            if curr is None:
                break
    return curr


# init = train_config.grid_search
# curr = get_item_in_config(init,['hyperparams','loader_params'])
# curr.set_value('batch_size',1)
# print(train_config.grid_search)


def generate_grid_search_configs(main_config, grid_config, root="hyperparams"):
    # DFS
    locations_values_pair = {}
    init = grid_config.as_dict()
    # print(init)
    stack = [root]
    visited = [stack[-1]]

    log_label_path = None
    hparams_path = None

    # root = init[stack[-1]]
    while len(stack) != 0:
        root = get_item_in_config(init, stack)
        flag = 0
        # print(visited)
        # print(stack)
<<<<<<< HEAD
        if (
            not isinstance(root, dict) and "hparams" not in stack
        ):  # Meaning it is a leaf node
=======
        if not isinstance(root, dict) and "hparams" not in stack:  # Meaning it is a leaf node
>>>>>>> 3c33e0a4
            # print(stack)
            if isinstance(root, list):
                locations_values_pair[
                    tuple(copy.deepcopy(stack))
                ] = root  # Append the current stack, and the list values
            else:
                locations_values_pair[tuple(copy.deepcopy(stack))] = [
                    root,
                ]  # Append the current stack, and the list values

            _ = stack.pop()  # Pop this root because we don't need it.
        else:
            if isinstance(root, list) and "hparams" in stack:
                hparams_path = copy.deepcopy(stack)
                visited.append(".".join(stack))
                stack.pop()
                continue

            if "log_label" in root.keys():
                log_label_path = copy.deepcopy(stack + ["log_label",])

            if "log_label" in root.keys():
                log_label_path = copy.deepcopy(
                    stack
                    + [
                        "log_label",
                    ]
                )
            parent = root  # Otherwise it has children

        for key in parent.keys():  # For the children
            if (
                ".".join(
                    stack
                    + [
                        key,
                    ]
                )
                not in visited
            ):  # Check if I have visited these children
                flag = 1  # If not, we need to repeat the process for this key
                stack.append(key)  # Append this key to the stack
                visited.append(".".join(stack))
                break
        if flag == 0:
            stack.pop()

    paths = list(locations_values_pair.keys())
    values = itertools.product(*list(locations_values_pair.values()))

    result_configs = []
    for value in values:
        for item_index in range(len(value)):
            curr_path = paths[item_index]
            curr_item = value[item_index]

            curr_config_item = get_item_in_config(main_config, curr_path[1:-1])
            curr_config_item.set_value(curr_path[-1], curr_item)

            log_item = get_item_in_config(main_config, log_label_path[1:-1])
            log_item.set_value(log_label_path[-1], str(len(result_configs) + 1))

            hparam_item = get_item_in_config(main_config, hparams_path[1:-1])
            hparam_item.set_value(
                hparams_path[-1],
                get_item_in_config(grid_config.hyperparams, hparams_path[1:]),
            )

        result_configs.append(copy.deepcopy(main_config))
    return result_configs
<|MERGE_RESOLUTION|>--- conflicted
+++ resolved
@@ -1,154 +1,150 @@
-"""Miscellaneous utility functions."""
-
-import copy
-import itertools
-import random
-
-import numpy as np
-import torch
-
-
-def seed(value=42):
-    """Set random seed for everything.
-
-    Args:
-        value (int): Seed
-    """
-    np.random.seed(value)
-    torch.manual_seed(value)
-    torch.backends.cudnn.deterministic = True
-    torch.backends.cudnn.benchmark = False
-    random.seed(value)
-
-
-def map_dict_to_obj(dic):
-    result_dic = {}
-    if dic is not None:
-        for k, v in dic.items():
-            if isinstance(v, dict):
-                result_dic[k] = map_dict_to_obj(v)
-            else:
-                try:
-                    obj = configmapper.get_object("params", v)
-                    result_dic[k] = obj
-                except:
-                    result_dic[k] = v
-    return result_dic
-
-
-def get_item_in_config(config, path):
-    # config is a dictionary
-    curr = config
-    if isinstance(config, dict):
-        for step in path:
-            curr = curr[step]
-            if curr is None:
-                break
-    else:
-        for step in path:
-            curr = curr.__getattr__(step)
-            if curr is None:
-                break
-    return curr
-
-
-# init = train_config.grid_search
-# curr = get_item_in_config(init,['hyperparams','loader_params'])
-# curr.set_value('batch_size',1)
-# print(train_config.grid_search)
-
-
-def generate_grid_search_configs(main_config, grid_config, root="hyperparams"):
-    # DFS
-    locations_values_pair = {}
-    init = grid_config.as_dict()
-    # print(init)
-    stack = [root]
-    visited = [stack[-1]]
-
-    log_label_path = None
-    hparams_path = None
-
-    # root = init[stack[-1]]
-    while len(stack) != 0:
-        root = get_item_in_config(init, stack)
-        flag = 0
-        # print(visited)
-        # print(stack)
-<<<<<<< HEAD
-        if (
-            not isinstance(root, dict) and "hparams" not in stack
-        ):  # Meaning it is a leaf node
-=======
-        if not isinstance(root, dict) and "hparams" not in stack:  # Meaning it is a leaf node
->>>>>>> 3c33e0a4
-            # print(stack)
-            if isinstance(root, list):
-                locations_values_pair[
-                    tuple(copy.deepcopy(stack))
-                ] = root  # Append the current stack, and the list values
-            else:
-                locations_values_pair[tuple(copy.deepcopy(stack))] = [
-                    root,
-                ]  # Append the current stack, and the list values
-
-            _ = stack.pop()  # Pop this root because we don't need it.
-        else:
-            if isinstance(root, list) and "hparams" in stack:
-                hparams_path = copy.deepcopy(stack)
-                visited.append(".".join(stack))
-                stack.pop()
-                continue
-
-            if "log_label" in root.keys():
-                log_label_path = copy.deepcopy(stack + ["log_label",])
-
-            if "log_label" in root.keys():
-                log_label_path = copy.deepcopy(
-                    stack
-                    + [
-                        "log_label",
-                    ]
-                )
-            parent = root  # Otherwise it has children
-
-        for key in parent.keys():  # For the children
-            if (
-                ".".join(
-                    stack
-                    + [
-                        key,
-                    ]
-                )
-                not in visited
-            ):  # Check if I have visited these children
-                flag = 1  # If not, we need to repeat the process for this key
-                stack.append(key)  # Append this key to the stack
-                visited.append(".".join(stack))
-                break
-        if flag == 0:
-            stack.pop()
-
-    paths = list(locations_values_pair.keys())
-    values = itertools.product(*list(locations_values_pair.values()))
-
-    result_configs = []
-    for value in values:
-        for item_index in range(len(value)):
-            curr_path = paths[item_index]
-            curr_item = value[item_index]
-
-            curr_config_item = get_item_in_config(main_config, curr_path[1:-1])
-            curr_config_item.set_value(curr_path[-1], curr_item)
-
-            log_item = get_item_in_config(main_config, log_label_path[1:-1])
-            log_item.set_value(log_label_path[-1], str(len(result_configs) + 1))
-
-            hparam_item = get_item_in_config(main_config, hparams_path[1:-1])
-            hparam_item.set_value(
-                hparams_path[-1],
-                get_item_in_config(grid_config.hyperparams, hparams_path[1:]),
-            )
-
-        result_configs.append(copy.deepcopy(main_config))
-    return result_configs
+"""Miscellaneous utility functions."""
+
+import copy
+import itertools
+import random
+
+import numpy as np
+import torch
+
+
+def seed(value=42):
+    """Set random seed for everything.
+
+    Args:
+        value (int): Seed
+    """
+    np.random.seed(value)
+    torch.manual_seed(value)
+    torch.backends.cudnn.deterministic = True
+    torch.backends.cudnn.benchmark = False
+    random.seed(value)
+
+
+def map_dict_to_obj(dic):
+    result_dic = {}
+    if dic is not None:
+        for k, v in dic.items():
+            if isinstance(v, dict):
+                result_dic[k] = map_dict_to_obj(v)
+            else:
+                try:
+                    obj = configmapper.get_object("params", v)
+                    result_dic[k] = obj
+                except:
+                    result_dic[k] = v
+    return result_dic
+
+
+def get_item_in_config(config, path):
+    # config is a dictionary
+    curr = config
+    if isinstance(config, dict):
+        for step in path:
+            curr = curr[step]
+            if curr is None:
+                break
+    else:
+        for step in path:
+            curr = curr.__getattr__(step)
+            if curr is None:
+                break
+    return curr
+
+
+# init = train_config.grid_search
+# curr = get_item_in_config(init,['hyperparams','loader_params'])
+# curr.set_value('batch_size',1)
+# print(train_config.grid_search)
+
+
+def generate_grid_search_configs(main_config, grid_config, root="hyperparams"):
+    # DFS
+    locations_values_pair = {}
+    init = grid_config.as_dict()
+    # print(init)
+    stack = [root]
+    visited = [stack[-1]]
+
+    log_label_path = None
+    hparams_path = None
+
+    # root = init[stack[-1]]
+    while len(stack) != 0:
+        root = get_item_in_config(init, stack)
+        flag = 0
+        # print(visited)
+        # print(stack)
+        if (
+            not isinstance(root, dict) and "hparams" not in stack
+        ):  # Meaning it is a leaf node
+            # print(stack)
+            if isinstance(root, list):
+                locations_values_pair[
+                    tuple(copy.deepcopy(stack))
+                ] = root  # Append the current stack, and the list values
+            else:
+                locations_values_pair[tuple(copy.deepcopy(stack))] = [
+                    root,
+                ]  # Append the current stack, and the list values
+
+            _ = stack.pop()  # Pop this root because we don't need it.
+        else:
+            if isinstance(root, list) and "hparams" in stack:
+                hparams_path = copy.deepcopy(stack)
+                visited.append(".".join(stack))
+                stack.pop()
+                continue
+
+            if "log_label" in root.keys():
+                log_label_path = copy.deepcopy(stack + ["log_label",])
+
+            if "log_label" in root.keys():
+                log_label_path = copy.deepcopy(
+                    stack
+                    + [
+                        "log_label",
+                    ]
+                )
+            parent = root  # Otherwise it has children
+
+        for key in parent.keys():  # For the children
+            if (
+                ".".join(
+                    stack
+                    + [
+                        key,
+                    ]
+                )
+                not in visited
+            ):  # Check if I have visited these children
+                flag = 1  # If not, we need to repeat the process for this key
+                stack.append(key)  # Append this key to the stack
+                visited.append(".".join(stack))
+                break
+        if flag == 0:
+            stack.pop()
+
+    paths = list(locations_values_pair.keys())
+    values = itertools.product(*list(locations_values_pair.values()))
+
+    result_configs = []
+    for value in values:
+        for item_index in range(len(value)):
+            curr_path = paths[item_index]
+            curr_item = value[item_index]
+
+            curr_config_item = get_item_in_config(main_config, curr_path[1:-1])
+            curr_config_item.set_value(curr_path[-1], curr_item)
+
+            log_item = get_item_in_config(main_config, log_label_path[1:-1])
+            log_item.set_value(log_label_path[-1], str(len(result_configs) + 1))
+
+            hparam_item = get_item_in_config(main_config, hparams_path[1:-1])
+            hparam_item.set_value(
+                hparams_path[-1],
+                get_item_in_config(grid_config.hyperparams, hparams_path[1:]),
+            )
+
+        result_configs.append(copy.deepcopy(main_config))
+    return result_configs